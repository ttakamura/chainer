--- conflicted
+++ resolved
@@ -360,7 +360,6 @@
     If the bias vector is given, then it is added to all spatial locations of
     the output of convolution.
 
-<<<<<<< HEAD
     The output of this function can be non-deterministic when it uses cuDNN.
     If ``chainer.configuration.config.cudnn_deterministic`` is ``True`` and
     cuDNN version is >= v3, it forces cuDNN to use a deterministic algorithm.
@@ -372,10 +371,6 @@
         (value is either ``True`` or ``False``).
         See :func:`chainer.using_config`.
 
-    The two-dimensional convolution function is defined as follows.
-
-=======
->>>>>>> 52b2a320
     Args:
         x (:class:`~chainer.Variable` or :class:`numpy.ndarray` or \
         :class:`cupy.ndarray`):
