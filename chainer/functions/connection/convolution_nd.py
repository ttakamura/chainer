import numpy

from six import moves

import chainer
from chainer import cuda
from chainer import function
from chainer.functions.connection import convolution_2d
from chainer.utils import conv
from chainer.utils import conv_nd
from chainer.utils import type_check


if cuda.cudnn_enabled:
    cudnn = cuda.cudnn
    libcudnn = cuda.cudnn.cudnn
    _cudnn_version = libcudnn.getVersion()
    _fwd_pref = libcudnn.CUDNN_CONVOLUTION_FWD_SPECIFY_WORKSPACE_LIMIT
    if _cudnn_version >= 4000:
        _bwd_filter_pref = \
            libcudnn.CUDNN_CONVOLUTION_BWD_FILTER_SPECIFY_WORKSPACE_LIMIT
        _bwd_data_pref = \
            libcudnn.CUDNN_CONVOLUTION_BWD_DATA_SPECIFY_WORKSPACE_LIMIT


_check_cudnn_acceptable_type = convolution_2d._check_cudnn_acceptable_type


class ConvolutionND(function.Function):

    def __init__(self, ndim, stride=1, pad=0, cover_all=False):
        self.ndim = ndim
        self.stride = conv_nd.as_tuple(stride, ndim)
        self.pad = conv_nd.as_tuple(pad, ndim)
        self.cover_all = cover_all

    def check_type_forward(self, in_types):
        n_in = in_types.size()
        type_check.expect(2 <= n_in, n_in <= 3)

        x_type = in_types[0]
        w_type = in_types[1]
        type_check.expect(
            x_type.dtype.kind == 'f',
            w_type.dtype.kind == 'f',
            x_type.ndim == self.ndim + 2,
            w_type.ndim == self.ndim + 2,
            x_type.shape[1] == w_type.shape[1],
        )

        if type_check.eval(n_in) == 3:
            b_type = in_types[2]
            type_check.expect(
                b_type.dtype == x_type.dtype,
                b_type.ndim == 1,
                b_type.shape[0] == w_type.shape[0],
            )

    def _use_cudnn(self, x, W):
        return (not self.cover_all and
                chainer.should_use_cudnn('>=auto') and
                self.ndim > 1 and
                _check_cudnn_acceptable_type(x.dtype, W.dtype))

    def _forward_xp(self, x, W, b, xp):
        ndim = self.ndim
        ksize = W.shape[2:]
        stride = self.stride
        pad = self.pad

        # Make patch array.
        if xp is numpy:
            self.col = conv_nd.im2col_nd_cpu(
                x, ksize, stride, pad, cover_all=self.cover_all)
        else:
            self.col = conv_nd.im2col_nd_gpu(
                x, ksize, stride, pad, cover_all=self.cover_all)

        # Compute correlation.
        axes = tuple(moves.range(1, ndim + 2))  # (1, 2, ..., N+1)
        y = xp.tensordot(self.col, W, (axes, axes)).astype(x.dtype, copy=False)

        # Apply bias if given.
        if b is not None:
            y += b

        # Roll c_O before the second in (n, y_1, y_2, ..., y_N, c_O).
        return xp.rollaxis(y, ndim + 1, 1),

    def _forward_cudnn(self, x, W, b):
        out_c = W.shape[0]      # (c_O, _, k_1, k_2, ..., k_N)
        ksize = W.shape[2:]
        n, c = x.shape[:2]      # (n, c_I, d_1, d_2, ..., d_N)
        dims = x.shape[2:]
        stride = self.stride
        pad = self.pad
        ndim = self.ndim
        colon = slice(None)

        # Make empty array for result.
        outs = tuple(
            conv.get_conv_outsize(d, k, s, p, cover_all=self.cover_all)
            for (d, k, s, p) in zip(dims, ksize, stride, pad))
        assert all(out > 0 for out in outs), 'Output sizes should be positive.'
        y_shape = (n, out_c) + outs  # (n, c_O, out_1, out_2, ..., out_N)
        y = cuda.cupy.empty(y_shape, dtype=x.dtype)

        # Convert to C-contiguous arrays.
        x = cuda.cupy.ascontiguousarray(x)
        W = cuda.cupy.ascontiguousarray(W)
        if b is not None:
            b = cuda.cupy.ascontiguousarray(b)

        # Get cuDNN handler and descriptors.
        handle = cudnn.get_handle()
        x_desc = cudnn.create_tensor_descriptor(x)
        y_desc = cudnn.create_tensor_descriptor(y)

        self.filter_desc = cudnn.create_filter_descriptor(W)
        self.conv_desc = cudnn.create_convolution_descriptor(
            pad, stride, x.dtype)
        if b is not None:
            b_index = (None, colon) + (None,) * ndim
            self.bias_desc = cudnn.create_tensor_descriptor(b[b_index])

        # Find cuDNN algorithm to be used.
        workspace_size = cuda.get_max_workspace_size()
        workspace = cuda.cupy.empty((workspace_size,), dtype='b')
        algo = libcudnn.getConvolutionForwardAlgorithm(
            handle, x_desc.value, self.filter_desc.value,
            self.conv_desc.value, y_desc.value, _fwd_pref,
            workspace_size)

        # cuDNN forward computation.
        oz_dtype = 'd' if x.dtype == 'd' else 'f'
        one = numpy.array(1, dtype=oz_dtype).ctypes
        zero = numpy.array(0, dtype=oz_dtype).ctypes
        libcudnn.convolutionForward(
            handle, one.data, x_desc.value, x.data.ptr,
            self.filter_desc.value, W.data.ptr, self.conv_desc.value,
            algo, workspace.data.ptr, workspace_size, zero.data,
            y_desc.value, y.data.ptr)

        # Add bias if given.
        # TODO(takagi) Support unshared bias
        if b is not None:
            if _cudnn_version >= 3000 or ndim == 2:
                cudnn.add_tensor(
                    handle, one.data, self.bias_desc.value, b.data.ptr,
                    one.data, y_desc.value, y.data.ptr)
            else:
                # cuDNN v2 does not seem to support bias addition in spatial
                # dimensions other than two.
                b_index = (None, colon) + (None,) * ndim
                y += b[b_index]

        return y,

    def forward(self, inputs):
        x, W = inputs[:2]
        b = inputs[2] if len(inputs) == 3 else None

        if not type_check.same_types(*inputs):
            if b is not None:
                raise ValueError('numpy and cupy must not be used together\n'
                                 'type(W): {0}, type(x): {1}, type(b): {2}'
                                 .format(type(W), type(x), type(b)))
            else:
                raise ValueError('numpy and cupy must not be used together\n'
                                 'type(W): {0}, type(x): {1}'
                                 .format(type(W), type(x)))

        xp = cuda.get_array_module(*inputs)
        if xp is numpy:
            return self._forward_xp(x, W, b, numpy)
        elif not self._use_cudnn(x, W):
            return self._forward_xp(x, W, b, cuda.cupy)
        else:
            return self._forward_cudnn(x, W, b)

    def _backward_xp(self, x, W, b, gy, xp):
        dims = x.shape[2:]     # (n, c_I, d_1, d_2, ..., d_N)
        stride = self.stride
        pad = self.pad
        ndim = self.ndim

        # Compute filter weight gradient.
        # (n, _, out_1, out_2, ..., out_N)
        out_axes = (0,) + tuple(moves.range(2, ndim + 2))
        # (n, _, _, ..., _, out_1, out_2, ..., out_N)
        col_axes = (0,) + tuple(moves.range(ndim + 2, ndim * 2 + 2))
        gW = xp.tensordot(gy, self.col, (out_axes, col_axes)).astype(
            W.dtype, copy=False)

        # Compute patch array gradient.
        gcol = xp.tensordot(W, gy, (0, 1)).astype(x.dtype, copy=False)
        gcol = xp.rollaxis(gcol, ndim + 1)

        # Compute input gradient.
        if xp is numpy:
            gx = conv_nd.col2im_nd_cpu(gcol, stride, pad, dims)
        else:
            gx = conv_nd.col2im_nd_gpu(gcol, stride, pad, dims)

        # Compute bias gradient if given and return gradients.
        if b is None:
            return gx, gW
        else:
            # (n, _, out_1, out_2, ..., out_N)
            axis = (0,) + tuple(moves.range(2, ndim + 2))
            gb = gy.sum(axis=axis)
            return gx, gW, gb

    def _backward_cudnn(self, x, W, b, gy):
        # Convert to C-contiguous arrays.
        x = cuda.cupy.ascontiguousarray(x)
        W = cuda.cupy.ascontiguousarray(W)
        gy = cuda.cupy.ascontiguousarray(gy)

        # Make empty arrays for result.
        gx = cuda.cupy.empty_like(x)
        gW = cuda.cupy.empty_like(W)

        # Get cuDNN handler and descriptors.
        handle = cudnn.get_handle()
        x_desc = cudnn.create_tensor_descriptor(x)
        gy_desc = cudnn.create_tensor_descriptor(gy)

        # Compute gradients.
        oz_dtype = 'd' if x.dtype == 'd' else 'f'
        one = numpy.array(1, dtype=oz_dtype).ctypes
        zero = numpy.array(0, dtype=oz_dtype).ctypes
        if _cudnn_version >= 4000:
            workspace_size = cuda.get_max_workspace_size()
            workspace = cuda.cupy.empty((workspace_size,), dtype='b')

            # Compute filter weight gradient.
            algo = libcudnn.getConvolutionBackwardFilterAlgorithm(
                handle, x_desc.value, gy_desc.value,
                self.conv_desc.value, self.filter_desc.value,
                _bwd_filter_pref, workspace_size)
            libcudnn.convolutionBackwardFilter_v3(
                handle, one.data, x_desc.value, x.data.ptr,
                gy_desc.value, gy.data.ptr, self.conv_desc.value,
                algo, workspace.data.ptr, workspace_size,
                zero.data, self.filter_desc.value, gW.data.ptr)

            # Compute input gradient.
            algo = libcudnn.getConvolutionBackwardDataAlgorithm(
                handle, self.filter_desc.value, gy_desc.value,
                self.conv_desc.value, x_desc.value, _bwd_data_pref,
                workspace_size)
            libcudnn.convolutionBackwardData_v3(
                handle, one.data, self.filter_desc.value, W.data.ptr,
                gy_desc.value, gy.data.ptr, self.conv_desc.value,
                algo, workspace.data.ptr, workspace_size,
                zero.data, x_desc.value, gx.data.ptr)
        else:
            # Compute input and filter weight gradients.
            libcudnn.convolutionBackwardFilter_v2(
                handle, one.data, x_desc.value, x.data.ptr,
                gy_desc.value, gy.data.ptr, self.conv_desc.value,
                zero.data, self.filter_desc.value, gW.data.ptr)
            libcudnn.convolutionBackwardData_v2(
                handle, one.data, self.filter_desc.value, W.data.ptr,
                gy_desc.value, gy.data.ptr, self.conv_desc.value,
                zero.data, x_desc.value, gx.data.ptr)

        # Compute bias gradient if given and return gradients.
        if b is None:
            return gx, gW
        elif _cudnn_version >= 3000 or self.ndim == 2:
            gb = cuda.cupy.empty_like(b)
            libcudnn.convolutionBackwardBias(
                handle, one.data, gy_desc.value, gy.data.ptr,
                zero.data, self.bias_desc.value, gb.data.ptr)
            return gx, gW, gb
        else:
            # cuDNN v2 does not seem to support bias backward in spatial
            # dimensions other than two.

            # (n, _, out_1, out_2, ..., out_N)
            axis = (0,) + tuple(moves.range(2, self.ndim + 2))
            gb = gy.sum(axis=axis)
            return gx, gW, gb

    def backward(self, inputs, grad_outputs):
        x, W = inputs[:2]
        b = inputs[2] if len(inputs) == 3 else None

        if not type_check.same_types(*inputs):
            if b is not None:
                raise ValueError('numpy and cupy must not be used together\n'
                                 'type(W): {0}, type(x): {1}, type(b): {2}'
                                 .format(type(W), type(x), type(b)))
            else:
                raise ValueError('numpy and cupy must not be used together\n'
                                 'type(W): {0}, type(x): {1}'
                                 .format(type(W), type(x)))

        gy = grad_outputs[0]    # (n, c_O, out_1, out_2, ..., out_N)

        xp = cuda.get_array_module(*inputs)
        if xp is numpy:
            return self._backward_xp(x, W, b, gy, numpy)
        elif not self._use_cudnn(x, W):
            return self._backward_xp(x, W, b, gy, cuda.cupy)
        else:
            return self._backward_cudnn(x, W, b, gy)


def convolution_nd(x, W, b=None, stride=1, pad=0, cover_all=False):
    """N-dimensional convolution function.

    This is an implementation of N-dimensional convolution which is generalized
    two-dimensional convolution in ConvNets. It takes three variables: the
    input ``x``, the filter weight ``W`` and the bias vector ``b``.

    Notation: here is a notation for dimensionalities.

    - :math:`N` is the number of spatial dimensions.
    - :math:`n` is the batch size.
    - :math:`c_I` and :math:`c_O` are the number of the input and output
      channels, respectively.
    - :math:`d_1, d_2, ..., d_N` are the size of each axis of the input's
      spatial dimensions, respectively.
    - :math:`k_1, k_2, ..., k_N` are the size of each axis of the filters,
      respectively.
    - :math:`l_1, l_2, ..., l_N` are the size of each axis of the output's
      spatial dimensions, respectively.
    - :math:`p_1, p_2, ..., p_N` are the size of each axis of the spatial
      padding size, respectively.

    Then the ``convolution_nd`` function computes correlations between filters
    and patches of size :math:`(k_1, k_2, ..., k_N)` in ``x``.
    Note that correlation here is equivalent to the inner product between
    expanded tensors.
    Patches are extracted at positions shifted by multiples of ``stride`` from
    the first position ``(-p_1, -p_2, ..., -p_N)`` for each spatial axis.

    Let :math:`(s_1, s_2, ..., s_N)` be the stride of filter application.
    Then, the output size :math:`(l_1, l_2, ..., l_N)` is determined by the
    following equations:

    .. math::

       l_n = (d_n + 2p_n - k_n) / s_n + 1 \ \ (n = 1, ..., N)

    If ``cover_all`` option is ``True``, the filter will cover the all
    spatial locations. So, if the last stride of filter does not cover the
    end of spatial locations, an addtional stride will be applied to the end
    part of spatial locations. In this case, the output size is determined by
    the following equations:

    .. math::

       l_n = (d_n + 2p_n - k_n + s_n - 1) / s_n + 1 \ \ (n = 1, ..., N)

    The N-dimensional convolution function is defined as follows.

    Args:
        x (:class:`~chainer.Variable` or :class:`numpy.ndarray` or \
        :class:`cupy.ndarray`):
            Input variable of shape :math:`(n, c_I, d_1, d_2, ..., d_N)`.
        W (:class:`~chainer.Variable` or :class:`numpy.ndarray` or \
        :class:`cupy.ndarray`):
            Weight variable of shape :math:`(c_O, c_I, k_1, k_2, ..., k_N)`.
        b (:class:`~chainer.Variable` or :class:`numpy.ndarray` or \
        :class:`cupy.ndarray`):
            One-dimensional bias variable with length :math:`c_O` (optional).
        stride (:class:`int` or :class:`tuple` of :class:`int` s):
            Stride of filter applications :math:`(s_1, s_2, ..., s_N)`.
            ``stride=s`` is equivalent to ``(s, s, ..., s)``.
        pad (:class:`int` or :class:`tuple` of :class:`int` s):
            Spatial padding width for input arrays
            :math:`(p_1, p_2, ..., p_N)`. ``pad=p`` is equivalent to
            ``(p, p, ..., p)``.
        cover_all (bool): If ``True``, all spatial locations are convoluted
            into some output pixels. It may make the output size larger.
            `cover_all` needs to be ``False`` if you want to use cuDNN.

    Returns:
        ~chainer.Variable:
            Output variable of shape :math:`(n, c_O, l_1, l_2, ..., l_N)`.

    .. note::

<<<<<<< HEAD
    - ``cuda.cudnn_enabled`` is ``True``
    - ``chainer.config.use_cudnn`` is ``'always'`` or ``'auto'``
    - The number of spatial dimensions is more than one.
    - ``cover_all`` is ``False``
    - The input's ``dtype`` is equal to the filter weight's.
    - The ``dtype`` is FP32, FP64 or FP16(cuDNN version is equal to or greater
      than v3)
=======
        This function uses cuDNN implementation for its forward and backward
        computation if ALL of the following conditions are satisfied:
>>>>>>> 7ce9222d

        - ``cuda.cudnn_enabled`` is ``True``
        - ``use_cudnn`` is ``True``
        - The number of spatial dimensions is more than one.
        - ``cover_all`` is ``False``
        - The input's ``dtype`` is equal to the filter weight's.
        - The ``dtype`` is FP16, FP32 or FP64. (FP16 is only available when
          cuDNN version :math:`\\geq` v3.)

    .. seealso:: :class:`~chainer.links.ConvolutionND`, :func:`convolution_2d`

    .. admonition:: Example

        >>> n = 10
        >>> c_i, c_o = 3, 1
        >>> d1, d2, d3 = 30, 40, 50
        >>> k1, k2, k3 = 10, 10, 10
        >>> p1, p2, p3 = 5, 5, 5
        >>> x = np.random.uniform(0, 1, (n, c_i, d1, d2, d3)).astype('f')
        >>> x.shape
        (10, 3, 30, 40, 50)
        >>> W = np.random.uniform(0, 1, (c_o, c_i, k1, k2, k3)).astype('f')
        >>> W.shape
        (1, 3, 10, 10, 10)
        >>> b = np.random.uniform(0, 1, (c_o)).astype('f')
        >>> b.shape
        (1,)
        >>> s1, s2, s3 = 2, 4, 6
        >>> y = F.convolution_nd(x, W, b, stride=(s1, s2, s3),\
 pad=(p1, p2, p3))
        >>> y.shape
        (10, 1, 16, 11, 9)
        >>> l1 = int((d1 + 2 * p1 - k1) / s1 + 1)
        >>> l2 = int((d2 + 2 * p2 - k2) / s2 + 1)
        >>> l3 = int((d3 + 2 * p3 - k3) / s3 + 1)
        >>> y.shape == (n, c_o, l1, l2, l3)
        True
        >>> y = F.convolution_nd(x, W, b, stride=(s1, s2, s3),\
 pad=(p1, p2, p3), cover_all=True)
        >>> y.shape == (n, c_o, l1, l2, l3 + 1)
        True

    """
    ndim = len(x.shape[2:])
    func = ConvolutionND(ndim, stride, pad, cover_all)
    if b is None:
        return func(x, W)
    else:
        return func(x, W, b)<|MERGE_RESOLUTION|>--- conflicted
+++ resolved
@@ -385,21 +385,11 @@
 
     .. note::
 
-<<<<<<< HEAD
-    - ``cuda.cudnn_enabled`` is ``True``
-    - ``chainer.config.use_cudnn`` is ``'always'`` or ``'auto'``
-    - The number of spatial dimensions is more than one.
-    - ``cover_all`` is ``False``
-    - The input's ``dtype`` is equal to the filter weight's.
-    - The ``dtype`` is FP32, FP64 or FP16(cuDNN version is equal to or greater
-      than v3)
-=======
         This function uses cuDNN implementation for its forward and backward
         computation if ALL of the following conditions are satisfied:
->>>>>>> 7ce9222d
 
         - ``cuda.cudnn_enabled`` is ``True``
-        - ``use_cudnn`` is ``True``
+        - ``chainer.config.use_cudnn`` is ``'always'`` or ``'auto'``
         - The number of spatial dimensions is more than one.
         - ``cover_all`` is ``False``
         - The input's ``dtype`` is equal to the filter weight's.
