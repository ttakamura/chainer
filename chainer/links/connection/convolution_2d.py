from chainer.functions.connection import convolution_2d
from chainer import initializers
from chainer import link
<<<<<<< HEAD
from chainer import variable
=======
from chainer.utils import argument
>>>>>>> 3caf4fc5


class Convolution2D(link.Link):

    """__init__(self, in_channels, out_channels, ksize=None, stride=1, pad=0, nobias=False, initialW=None, initial_bias=None)

    Two-dimensional convolutional layer.

    This link wraps the :func:`~chainer.functions.convolution_2d` function and
    holds the filter weight and bias vector as parameters.

    The output of this function can be non-deterministic when it uses cuDNN.
    If ``chainer.configuration.config.deterministic`` is ``True`` and
    cuDNN version is >= v3, it forces cuDNN to use a deterministic algorithm.

    .. warning::

        ``deterministic`` argument is not supported anymore since v2.
        Instead, use ``chainer.using_config('cudnn_deterministic', value``
        (value is either ``True`` or ``False``).
        See :func:`chainer.using_config`.

    Args:
        in_channels (int or None): Number of channels of input arrays.
            If ``None``, parameter initialization will be deferred until the
            first forward data pass at which time the size will be determined.
        out_channels (int): Number of channels of output arrays.
        ksize (int or pair of ints): Size of filters (a.k.a. kernels).
            ``ksize=k`` and ``ksize=(k, k)`` are equivalent.
        stride (int or pair of ints): Stride of filter applications.
            ``stride=s`` and ``stride=(s, s)`` are equivalent.
        pad (int or pair of ints): Spatial padding width for input arrays.
            ``pad=p`` and ``pad=(p, p)`` are equivalent.
        nobias (bool): If ``True``, then this link does not use the bias term.
        initialW (4-D array): Initial weight value. If ``None``, the default
            initializer is used.
            May also be a callable that takes ``numpy.ndarray`` or
            ``cupy.ndarray`` and edits its value.
        initial_bias (1-D array): Initial bias value. If ``None``, the bias
            is set to 0.
            May also be a callable that takes ``numpy.ndarray`` or
            ``cupy.ndarray`` and edits its value.

    .. seealso::
       See :func:`chainer.functions.convolution_2d` for the definition of
       two-dimensional convolution.

    Attributes:
        W (~chainer.Variable): Weight parameter.
        b (~chainer.Variable): Bias parameter.


    .. admonition:: Example

        There are several ways to make a Convolution2D link.

        Let an input vector ``x`` be:

        >>> x = np.arange(1 * 3 * 10 * 10, dtype='f').reshape(1, 3, 10, 10)

        1. Give the first three arguments explicitly:

            >>> l = L.Convolution2D(3, 7, 5)
            >>> y = l(x)
            >>> y.shape
            (1, 7, 6, 6)

        2. Omit ``in_channels`` or fill it with ``None``:

            The below two cases are the same.

            >>> l = L.Convolution2D(7, 5)
            >>> y = l(x)
            >>> y.shape
            (1, 7, 6, 6)

            >>> l = L.Convolution2D(None, 7, 5)
            >>> y = l(x)
            >>> y.shape
            (1, 7, 6, 6)

            When you omit the first argument, you need to specify the other
            subsequent arguments from ``stride`` as keyword auguments. So the
            below two cases are the same.

            >>> l = L.Convolution2D(7, 5, stride=1, pad=0)
            >>> y = l(x)
            >>> y.shape
            (1, 7, 6, 6)

            >>> l = L.Convolution2D(None, 7, 5, 1, 0)
            >>> y = l(x)
            >>> y.shape
            (1, 7, 6, 6)

    """  # NOQA

    def __init__(self, in_channels, out_channels, ksize=None, stride=1, pad=0,
                 nobias=False, initialW=None, initial_bias=None, **kwargs):
        super(Convolution2D, self).__init__()

        argument.check_unexpected_kwargs(
            kwargs, deterministic="deterministic argument is not "
            "supported anymore. "
            "Use chainer.using_config('cudnn_deterministic', value) "
            "context where value is either `True` or `False`.")
        argument.assert_kwargs_empty(kwargs)

        if ksize is None:
            out_channels, ksize, in_channels = in_channels, out_channels, None

        self.ksize = ksize
        self.stride = _pair(stride)
        self.pad = _pair(pad)
        self.out_channels = out_channels

        with self.init_scope():
            W_initializer = initializers._get_initializer(initialW)
            self.W = variable.Parameter(W_initializer)
            if in_channels is not None:
                self._initialize_params(in_channels)

            if nobias:
                self.b = None
            else:
                if initial_bias is None:
                    initial_bias = 0
                bias_initializer = initializers._get_initializer(initial_bias)
                self.b = variable.Parameter(bias_initializer, out_channels)

    def _initialize_params(self, in_channels):
        kh, kw = _pair(self.ksize)
        W_shape = (self.out_channels, in_channels, kh, kw)
        self.W.initialize(W_shape)

    def __call__(self, x):
        """Applies the convolution layer.

        Args:
            x (~chainer.Variable): Input image.

        Returns:
            ~chainer.Variable: Output of the convolution.

        """
        if self.W.data is None:
            self._initialize_params(x.shape[1])
        return convolution_2d.convolution_2d(
            x, self.W, self.b, self.stride, self.pad)


def _pair(x):
    if hasattr(x, '__getitem__'):
        return x
    return x, x<|MERGE_RESOLUTION|>--- conflicted
+++ resolved
@@ -1,11 +1,8 @@
 from chainer.functions.connection import convolution_2d
 from chainer import initializers
 from chainer import link
-<<<<<<< HEAD
+from chainer.utils import argument
 from chainer import variable
-=======
-from chainer.utils import argument
->>>>>>> 3caf4fc5
 
 
 class Convolution2D(link.Link):
